--- conflicted
+++ resolved
@@ -6,12 +6,6 @@
 and WikiText-103 as performed in the [H3](https://arxiv.org/abs/2212.14052) and
 [Hyena](https://arxiv.org/abs/2302.10866) papers. The training loop implementation of this branch was inspired by the [TECO](https://github.com/wilson1yan/teco) repository.
 
-<<<<<<< HEAD
-We hope to continue to add experiments on larger datasets and plan to merge the infrastructure developed in this branch (pmapping, checkpointing, more general experiment loading)
-into the main branch.
-
-=======
->>>>>>> 50174ca4
 ## State Spaces for Language Modeling
 
 [H3](https://arxiv.org/abs/2212.14052) proposed combining data-controlled multiplicative gating with SSMs (in particular [S4D](https://arxiv.org/abs/2206.11893)) and
@@ -42,15 +36,6 @@
 
 ### Associative Recall, seq_len=131K, vocab=30
 
-<<<<<<< HEAD
-Hyena
-
-```commandline
-python train.py -o output_dir_name -c configs/hyena/associative_recall_131K_30_hyena.yaml
-```
-
-=======
->>>>>>> 50174ca4
 Hyena-S5
 
 ```commandline
@@ -68,15 +53,6 @@
 
 We also include runs for the vocab 40 setting.
 
-<<<<<<< HEAD
-Hyena
-
-```commandline
-python train.py -o output_dir_name -c configs/hyena/associative_recall_131K_40_hyena.yaml
-```
-
-=======
->>>>>>> 50174ca4
 Hyena-S5
 
 ```commandline
@@ -89,30 +65,8 @@
 
 Run these commands to run Hyena and Hyena-S5 on Wikitext-103:
 
-<<<<<<< HEAD
-Hyena
-
-```commandline
-python train.py -o output_dir_name -c configs/hyena/wikitext_hyena.yaml
-```
-
-=======
->>>>>>> 50174ca4
 Hyena-S5
 
 ```commandline
 python train.py -o output_dir_name -c configs/hyena_S5/wikitext_S5.yaml
-<<<<<<< HEAD
-```
-
-See an example wandb run for both Hyena and Hyena-S5 [here](https://api.wandb.ai/links/jimmysmith1919/ddfhke4q).
-Hyena-S5 achieves 18.3 perplexity after 100K steps. For comparison, we have added our result to the table from the Hyena paper:
-
-![](Tables/wikitext103.png)
-
-Please reach out if you have any questions or feedback.
-
--- The S5 authors.
-=======
-```
->>>>>>> 50174ca4
+```